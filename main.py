<<<<<<< HEAD
=======
# -*- coding: utf-8 -*-
import requests
import json
import time
import math
from typing import Dict, List, TypedDict, Literal, Tuple, Optional, Any
from dataclasses import dataclass, field
from enum import Enum
import os  # For screen clearing
import traceback  # For detailed error printing

# --- Constants and Configuration ---
GAME_SERVER_URL = "http://127.0.0.1:15702/"
POLLING_INTERVAL_SECONDS = 0.2  # How often to fetch game state

# Game Constants
ONE_PIXEL_DISTANCE = 4.0
MAX_MAP_PIXELS_SIZE = (160, 112)
TOTAL_LAYERS = 3

# --- Enums and Type Definitions ---
GameStateEncoding = Literal[
    'Empty', 'Floor', 'Wall', 'Glass',
    'Crate', 'Pickup', 'Bullet', 'Characters'
]


class PlayerCharacter(str, Enum):
    ORANGE = "Orange"
    LIME = "Lime"
    VITELOT = "Vitelot"
    LEMON = "Lemon"


class PlayerDevice(str, Enum):
    KEYBOARD = "Keyboard"
    GAMEPAD = "Gamepad"


# Define symbols globally so both map and legend can access them
SYMBOLS = {
    'Empty': ' ',
    'Floor': '\033[90m.\033[0m',  # Gray floor
    'Wall': '\033[91m#\033[0m',  # Red walls
    'Glass': '\033[94m░\033[0m',  # Blue glass
    'Crate': '\033[93m■\033[0m',  # Yellow crates
    'Pickup': '\033[92mP\033[0m',  # Green pickups
    'Bullet': '\033[91m•\033[0m',  # Red bullets
    'Characters': '\033[93m☻\033[0m'  # Yellow characters
}


class PlayerState(TypedDict):
    position: Tuple[float, float]
    rotation: float
    character: PlayerCharacter
    device: PlayerDevice
    is_shooting: bool
    is_kicking: bool
    is_moving: bool
    is_grounded: bool
    health: float
    inventory: List[str]
    velocity: Tuple[float, float]  # Velocity reported by the game (Rapier)
    animation_state: Optional[str]
    # Velocity calculated from pos change
    calculated_velocity: Optional[Tuple[float, float]]
    calculated_speed: Optional[float]  # Speed calculated from pos change


@dataclass
class ParsedGameState:
    floors: List[List[GameStateEncoding]]
    walls: List[List[GameStateEncoding]]
    entities: List[List[GameStateEncoding]]
    ai_states: Dict[int, bool]
    players: Dict[Any, PlayerState]  # Key can be player entity ID (int/str)

    # Property methods remain the same
    @property
    def player_positions(self) -> List[Tuple[int, int]]:
        positions = []
        for y, row in enumerate(self.entities):
            for x, cell in enumerate(row):
                if cell == 'Characters':
                    positions.append((x, y))
        return positions

    @property
    def pickup_positions(self) -> List[Tuple[int, int]]:
        positions = []
        for y, row in enumerate(self.entities):
            for x, cell in enumerate(row):
                if cell == 'Pickup':
                    positions.append((x, y))
        return positions

    # Add other property methods here if needed (bullet, crate, etc.)
    # ... (bullet_positions, crate_positions, glass_positions, etc.) ...


# --- Core Logic Functions ---

>>>>>>> f1675aaa
def fetch_game_state() -> Optional[ParsedGameState]:
    """Fetches and parses game state, optionally reading velocity from Rapier."""
    try:
        game_state_payload = {
            "id": 1, "jsonrpc": "2.0", "method": "bevy/query",
            "params": {
                "data": {"components": ["hotline_miami_like::ai::game_state::GameState"], "has": [], "option": []},
                "filter": {"with": [], "without": []}
            }
        }

        # --- MODIFIED QUERY ---
        players_payload = {
            "id": 2, "jsonrpc": "2.0", "method": "bevy/query",
            "params": {
                "data": {
                    "components": [
                        # List all components you *might* want
                        "hotline_miami_like::player::spawn::Player",
                        "bevy_transform::components::transform::Transform",
                        "hotline_miami_like::player::damagable::Damagable",
<<<<<<< HEAD
                        "bevy_rapier2d::dynamics::Velocity" # Still request it
=======
                        # Request Rapier's Velocity # TODO: player does not have velocity component. They have KinematicCharacterController. Need fix.
                        "bevy_rapier2d::dynamics::Velocity"
>>>>>>> f1675aaa
                    ],
                    "has": [],
                    "option": ["entity"]  # Request entity ID
                },
                "filter": {
                    # ONLY require the core Player component to be returned
                    "with": ["hotline_miami_like::player::spawn::Player"],
                    "without": []
                }
            }
        }
        # --- END OF MODIFIED QUERY ---


        game_state_response = requests.post(
            GAME_SERVER_URL, json=game_state_payload, timeout=1.0)
        game_state_response.raise_for_status()
        game_state_data = game_state_response.json()

        players_response = requests.post(
            GAME_SERVER_URL, json=players_payload, timeout=1.0)
        players_response.raise_for_status()
        players_data = players_response.json()

        # --- Parse GameState (No changes needed here) ---
        if not game_state_data.get("result"): return None
        game_state_entity = game_state_data["result"][0]
        if "hotline_miami_like::ai::game_state::GameState" not in game_state_entity.get("components", {}):
            print("Warning: GameState entity missing GameState component")
            return None
        raw_state = game_state_entity["components"]["hotline_miami_like::ai::game_state::GameState"]

        # --- Parse Players ---
        players = {}
        if players_data.get("result"):
            # print(f"DEBUG: Received {len(players_data['result'])} player entities from query.") # Optional debug print
            for entity_data in players_data["result"]:
<<<<<<< HEAD
                entity_id = entity_data.get("entity", {}).get("id", f"unknown_{time.time()}")
                components = entity_data.get("components", {})

                # We know Player component exists due to the filter, but check others
                if "hotline_miami_like::player::spawn::Player" not in components:
                     # This shouldn't happen with the filter, but good practice
                     # print(f"DEBUG: Skipping entity {entity_id} because Player component missing despite filter?")
                     continue
=======
                entity_id = entity_data.get("entity", {}).get(
                    "id", f"unknown_{time.time()}")  # Use entity ID or fallback
                components = entity_data.get("components", {})

                if "hotline_miami_like::player::spawn::Player" not in components \
                   or "bevy_rapier2d::dynamics::Velocity" not in components:
                    continue  # Skip if essential components missing
>>>>>>> f1675aaa

                try:
                    player_comp = components["hotline_miami_like::player::spawn::Player"]
                    transform = components.get("bevy_transform::components::transform::Transform",
                                               {"translation": [0, 0, 0], "rotation": [0, 0, 0, 1]})
<<<<<<< HEAD
=======
                    rapier_velocity_comp = components.get(
                        "bevy_rapier2d::dynamics::Velocity", {})
                    velocity_vec = rapier_velocity_comp.get(
                        "linvel", [0.0, 0.0])

                    velocity_x, velocity_y = 0.0, 0.0
                    if isinstance(velocity_vec, (list, tuple)) and len(velocity_vec) >= 2:
                        try:
                            velocity_x = float(velocity_vec[0])
                            velocity_y = float(velocity_vec[1])
                        except (TypeError, ValueError):
                            pass
>>>>>>> f1675aaa

                    # --- MODIFIED VELOCITY PARSING ---
                    velocity_x, velocity_y = 0.0, 0.0 # Default velocity
                    if "bevy_rapier2d::dynamics::Velocity" in components:
                        rapier_velocity_comp = components["bevy_rapier2d::dynamics::Velocity"]
                        velocity_vec = rapier_velocity_comp.get("linvel", [0.0, 0.0])
                        if isinstance(velocity_vec, (list, tuple)) and len(velocity_vec) >= 2:
                            try:
                                velocity_x = float(velocity_vec[0])
                                velocity_y = float(velocity_vec[1])
                            except (TypeError, ValueError):
                                # print(f"DEBUG: Could not parse linvel {velocity_vec} for player {entity_id}")
                                pass # Keep default 0,0
                        # else:
                            # print(f"DEBUG: Unexpected linvel format {velocity_vec} for player {entity_id}")
                    # else:
                        # print(f"DEBUG: Player {entity_id} missing Velocity component, using default (0,0).") # Optional debug print
                    # --- END OF MODIFIED VELOCITY PARSING ---


                    # --- Rotation Parsing (no changes needed) ---
                    rotation = transform.get("rotation", [0, 0, 0, 1])
                    rotation_angle = 0.0
                    try:
<<<<<<< HEAD
                         q2, q3 = float(rotation[2]), float(rotation[3])
                         if abs(q3) > 1e-9 or abs(q2) > 1e-9:
=======
                        q2, q3 = float(rotation[2]), float(rotation[3])
                        if abs(q3) > 1e-9 or abs(q2) > 1e-9:  # Avoid atan2(0,0) -> NaN
>>>>>>> f1675aaa
                            rotation_angle = 2 * math.atan2(q2, q3)
                    except (IndexError, TypeError, ValueError):
                        pass

                    # --- Create PlayerState Dict (no changes needed) ---
                    players[entity_id] = {
                        "position": (float(transform.get("translation", [0, 0, 0])[0]),
                                     float(transform.get("translation", [0, 0, 0])[1])),
                        "rotation": rotation_angle,
                        "character": PlayerCharacter(player_comp.get("color", "Orange")),
                        "device": PlayerDevice.KEYBOARD if str(player_comp.get("device", "")).lower() == "keyboard"
                        else PlayerDevice.GAMEPAD,
                        "is_shooting": bool(player_comp.get("is_shoot_button_pressed", False)),
                        "is_kicking": bool(player_comp.get("is_kicking", False)),
                        "is_moving": bool(player_comp.get("is_any_move_button_pressed", False)),
                        "is_grounded": True,  # Placeholder
                        "health": float(
                            components.get("hotline_miami_like::player::damagable::Damagable", {}).get(
                                "health", 100.0)
                        ),
<<<<<<< HEAD
                        "inventory": [], # Placeholder
                        "velocity": (velocity_x, velocity_y), # Use parsed or default velocity
                        "animation_state": None, # Placeholder
=======
                        "inventory": [],  # Placeholder
                        "velocity": (velocity_x, velocity_y),
                        "animation_state": None,  # Placeholder
>>>>>>> f1675aaa
                        "calculated_velocity": None,
                        "calculated_speed": None
                    }

                except Exception as e:
                    print(f"\n--- Error parsing player {entity_id} ---")
                    print(f"Error: {str(e)}")
                    print(
                        f"Components data: {json.dumps(components, indent=2)}")
                    print("-" * 20)
                    continue # Skip this player on error

        # --- Validate state structure (No changes needed) ---
        if not isinstance(raw_state.get("state"), list) or len(raw_state["state"]) != TOTAL_LAYERS:
            print(
                f"Error: Invalid 'state' structure received: {raw_state.get('state')}")
            return None
        if not all(isinstance(layer, list) for layer in raw_state["state"]):
            print(f"Error: Layers within 'state' are not all lists.")
            return None

        # --- Return ParsedGameState (No changes needed) ---
        return ParsedGameState(
            floors=raw_state["state"][0],
            walls=raw_state["state"][1],
            entities=raw_state["state"][2],
            ai_states={
                idx: bool(state)
                for idx, state in enumerate(raw_state.get("ai_state", []))
            },
            players=players
        )

<<<<<<< HEAD
    # --- Exception Handling (No changes needed) ---
    except requests.exceptions.RequestException: pass
    except json.JSONDecodeError as e: print(f"Invalid JSON response: {str(e)}")
=======
    except requests.exceptions.RequestException:  # Less verbose network error
        pass
    except json.JSONDecodeError as e:
        print(f"Invalid JSON response: {str(e)}")
>>>>>>> f1675aaa
    except Exception as e:
        print(f"Unexpected error in fetch_game_state: {str(e)}")
        traceback.print_exc()

    return None

# ==============================================================================
# == NO CHANGES ARE NEEDED BELOW THIS LINE for this specific fix             ==
# == The rest of the code (update_calculated_velocity, display functions,   ==
# == main loop) should work correctly with the output of this revised fetch ==
# ==============================================================================

# --- (Keep update_calculated_velocity function as is) ---
def update_calculated_velocity(current_state: ParsedGameState,
                               # Renamed for clarity
                               previous_state_data: Optional[ParsedGameState],
                               delta_time: float):
    """Calculates velocity based on position change and updates the current_state."""
    if previous_state_data is None or delta_time <= 1e-6:
        for player_id, current_player in current_state.players.items():
            current_player['calculated_velocity'] = None
            current_player['calculated_speed'] = None
        return

    for player_id, current_player in current_state.players.items():
        if player_id in previous_state_data.players:
            previous_player = previous_state_data.players[player_id]
            if isinstance(previous_player.get('position'), (list, tuple)) and len(previous_player['position']) >= 2 and \
               isinstance(current_player.get('position'), (list, tuple)) and len(current_player['position']) >= 2:
                prev_pos = previous_player['position']
                curr_pos = current_player['position']
                delta_x = curr_pos[0] - prev_pos[0]
                delta_y = curr_pos[1] - prev_pos[1]

                calc_vx = delta_x / delta_time
                calc_vy = delta_y / delta_time
                calc_speed_sq = calc_vx**2 + calc_vy**2
                calc_speed = math.sqrt(
                    calc_speed_sq) if calc_speed_sq >= 0 else 0.0

                current_player['calculated_velocity'] = (calc_vx, calc_vy)
                current_player['calculated_speed'] = calc_speed
            else:
                current_player['calculated_velocity'] = None
                current_player['calculated_speed'] = None
        else:
            current_player['calculated_velocity'] = None
            current_player['calculated_speed'] = None


# --- (Keep display functions as is) ---
def print_player_details(player: PlayerState, player_id: Any):
    """Prints detailed information about a player."""
    reported_velocity = player.get('velocity', (0.0, 0.0))
    reported_speed = math.sqrt(
        reported_velocity[0]**2 + reported_velocity[1]**2)

<<<<<<< HEAD
    print(f"\nPlayer ID {player_id} ({player.get('character', PlayerCharacter.ORANGE).value}):")
    pos = player.get('position', ('N/A', 'N/A'))
    rot_deg = math.degrees(player.get('rotation', 0.0))
    pos_str = f"({pos[0]:.1f}, {pos[1]:.1f})" if isinstance(pos, tuple) and len(pos) == 2 else f"{pos}"
    print(f"  Position: {pos_str}")
    print(f"  Rotation: {rot_deg:.1f}°")
    print(f"  Device: {player.get('device', PlayerDevice.KEYBOARD).value}")
    state_str = f"{'SHOOTING ' if player.get('is_shooting') else ''}" \
                f"{'KICKING ' if player.get('is_kicking') else ''}" \
                f"{'MOVING' if player.get('is_moving') else ''}"
=======
    # Default character
    print(
        f"\nPlayer ID {player_id} ({player.get('character', PlayerCharacter.ORANGE).value}):")
    pos = player.get('position', ('N/A', 'N/A'))
    rot_deg = math.degrees(player.get('rotation', 0.0))
    # Safely format position even if it's not a tuple
    pos_str = f"({pos[0]:.1f}, {pos[1]:.1f})" if isinstance(
        pos, tuple) and len(pos) == 2 else f"{pos}"
    print(f"  Position: {pos_str}")
    print(f"  Rotation: {rot_deg:.1f}°")
    # Default device
    print(f"  Device: {player.get('device', PlayerDevice.KEYBOARD).value}")
    state_str = f"{'SHOOTING ' if player.get('is_shooting') else ''}" \
                f"{'KICKING ' if player.get('is_kicking') else ''}" \
                f"{'MOVING' if player.get('is_moving') else ''}"  # Keep MOVING or empty
    # Show IDLE if no other state
>>>>>>> f1675aaa
    print(f"  State: {state_str.strip() if state_str.strip() else 'IDLE'}")
    print(f"  Health: {player.get('health', 0.0):.1f}")
    print(
        f"  Reported Velocity (Rapier): ({reported_velocity[0]:.1f}, {reported_velocity[1]:.1f})")
    print(f"  Reported Speed (Rapier): {reported_speed:.1f} units/sec")

    if player.get('calculated_velocity') is not None and player.get('calculated_speed') is not None:
        calc_vel = player['calculated_velocity']
        calc_speed = player['calculated_speed']
        print(
            f"  Calculated Velocity (Pos Δ): ({calc_vel[0]:.1f}, {calc_vel[1]:.1f}) (Avg)")
        print(f"  Calculated Speed (Pos Δ): {calc_speed:.1f} units/sec (Avg)")
    else:
        print(f"  Calculated Velocity (Pos Δ): N/A")

    inv = player.get('inventory', [])
    if inv:
<<<<<<< HEAD
=======
        # Ensure items are strings
>>>>>>> f1675aaa
        print(f"  Inventory: {', '.join(map(str, inv))}")


def show_ascii_map(game_state: ParsedGameState,
                   width: float = 160,
                   height: float = 112,
                   ) -> str:
    """Generates ASCII representation of the game map."""

    if not game_state or not hasattr(game_state, 'entities') or not game_state.entities or \
       not hasattr(game_state, 'walls') or not game_state.walls or \
       not hasattr(game_state, 'floors') or not game_state.floors:
        return "Error: Invalid game state layers.\n"
    if not isinstance(game_state.entities[0], list) or \
       not isinstance(game_state.walls[0], list) or \
       not isinstance(game_state.floors[0], list):
<<<<<<< HEAD
         return "Error: Map layers are not lists of lists.\n"
=======
        return "Error: Map layers are not lists of lists.\n"
>>>>>>> f1675aaa

    map_pixel_height = len(game_state.entities)
    map_pixel_width = len(game_state.entities[0])

    if map_pixel_width <= 0 or map_pixel_height <= 0:
        return "Error: Invalid map dimensions.\n"

    result = ""
    for col_idx in range(width):
        row_str = ""
        for row_idx in range(height):

            try:
                entity = game_state.entities[col_idx][row_idx]
                wall = game_state.walls[col_idx][row_idx]
                floor = game_state.floors[col_idx][row_idx]
            except IndexError:
<<<<<<< HEAD
                 entity, wall, floor = '?', '?', '?'
=======
                entity, wall, floor = '?', '?', '?'  # Out of bounds somehow
>>>>>>> f1675aaa

            char_to_add = '?'
            if entity != 'Empty':
                char_to_add = SYMBOLS.get(entity, '?')
            elif wall != 'Empty':
                char_to_add = SYMBOLS.get(wall, '?')
            else:
                char_to_add = SYMBOLS.get(floor, '?')

            row_str += char_to_add
        result += row_str + "\n"

    return result


def print_map_legend():
    """Prints a legend explaining the map symbols."""
    print("\n=== Map Legend ===")
    print(f"{SYMBOLS['Floor']} - Floor")
    print(f"{SYMBOLS['Wall']} - Wall")
    print(f"{SYMBOLS['Glass']} - Glass")
    print(f"{SYMBOLS['Crate']} - Crate")
    print(f"{SYMBOLS['Pickup']} - Pickup")
    print(f"{SYMBOLS['Bullet']} - Bullet")
    print(f"{SYMBOLS['Characters']} - Character")
    print("Coordinates are in game units")


# --- (Keep main loop as is) ---
if __name__ == "__main__":
<<<<<<< HEAD
=======
    # Correct variable name
>>>>>>> f1675aaa
    previous_game_state: Optional[ParsedGameState] = None
    previous_time: Optional[float] = None
    first_run = True

    while True:
        start_time = time.monotonic()

        try:
            current_game_state = fetch_game_state()
            current_time = time.monotonic()

            if current_game_state is None:
<<<<<<< HEAD
                if first_run:
                     print("\nWaiting for game state from server...", end="\r")
=======
                if first_run:  # Only show waiting message if we haven't received anything yet
                    print("\nWaiting for game state from server...", end="\r")
                # No need to reset previous_game_state here, keep the last known good one if available
>>>>>>> f1675aaa
                time.sleep(0.5)
                continue
            elif first_run:
                print("Game state received. Starting updates...")
                first_run = False

<<<<<<< HEAD
            delta_time = (current_time - previous_time) if previous_time is not None else 0.0
            update_calculated_velocity(current_game_state, previous_game_state, delta_time)
=======
            delta_time = (
                current_time - previous_time) if previous_time is not None else 0.0

            # *** THE FIX IS HERE ***
            update_calculated_velocity(
                current_game_state, previous_game_state, delta_time)
            # *** ***
>>>>>>> f1675aaa

            os.system('cls' if os.name == 'nt' else 'clear')
            print_map_legend()

            print("\n=== Game State Update ===")
            print(f"Active players: {len(current_game_state.players)}")
            if delta_time > 0:
                print(f"Time since last update: {delta_time:.3f}s")

            if not current_game_state.players:
                print("\nNo active players detected.")
            else:
                sorted_player_ids = sorted(current_game_state.players.keys())
                for player_id in sorted_player_ids:
                    player_data = current_game_state.players[player_id]
                    print_player_details(player_data, player_id)

            print("\n=== Full Map View ===")
            print(show_ascii_map(current_game_state))

<<<<<<< HEAD
            previous_game_state = current_game_state
=======
            # Update history for the next loop iteration
            previous_game_state = current_game_state  # Correct variable name used here
>>>>>>> f1675aaa
            previous_time = current_time

        except KeyboardInterrupt:
            print("\nStopping game state monitor.")
            break
        except Exception as e:
            print(f"\n--- ERROR IN MAIN LOOP ---")
            print(f"Error: {str(e)}")
            traceback.print_exc()
            print(f"--------------------------")
            time.sleep(1.0)

        processing_time = time.monotonic() - start_time
        sleep_time = max(0, POLLING_INTERVAL_SECONDS - processing_time)
        time.sleep(sleep_time)<|MERGE_RESOLUTION|>--- conflicted
+++ resolved
@@ -1,5 +1,3 @@
-<<<<<<< HEAD
-=======
 # -*- coding: utf-8 -*-
 import requests
 import json
@@ -103,9 +101,8 @@
 
 # --- Core Logic Functions ---
 
->>>>>>> f1675aaa
 def fetch_game_state() -> Optional[ParsedGameState]:
-    """Fetches and parses game state, optionally reading velocity from Rapier."""
+    """Fetches and parses game state, reading velocity from Rapier."""
     try:
         game_state_payload = {
             "id": 1, "jsonrpc": "2.0", "method": "bevy/query",
@@ -115,35 +112,26 @@
             }
         }
 
-        # --- MODIFIED QUERY ---
         players_payload = {
             "id": 2, "jsonrpc": "2.0", "method": "bevy/query",
             "params": {
                 "data": {
                     "components": [
-                        # List all components you *might* want
                         "hotline_miami_like::player::spawn::Player",
                         "bevy_transform::components::transform::Transform",
                         "hotline_miami_like::player::damagable::Damagable",
-<<<<<<< HEAD
-                        "bevy_rapier2d::dynamics::Velocity" # Still request it
-=======
                         # Request Rapier's Velocity # TODO: player does not have velocity component. They have KinematicCharacterController. Need fix.
                         "bevy_rapier2d::dynamics::Velocity"
->>>>>>> f1675aaa
                     ],
                     "has": [],
                     "option": ["entity"]  # Request entity ID
                 },
                 "filter": {
-                    # ONLY require the core Player component to be returned
-                    "with": ["hotline_miami_like::player::spawn::Player"],
+                    "with": ["hotline_miami_like::player::spawn::Player", "bevy_rapier2d::dynamics::Velocity"],
                     "without": []
                 }
             }
         }
-        # --- END OF MODIFIED QUERY ---
-
 
         game_state_response = requests.post(
             GAME_SERVER_URL, json=game_state_payload, timeout=1.0)
@@ -155,8 +143,9 @@
         players_response.raise_for_status()
         players_data = players_response.json()
 
-        # --- Parse GameState (No changes needed here) ---
-        if not game_state_data.get("result"): return None
+        # --- Parse GameState ---
+        if not game_state_data.get("result"):
+            return None
         game_state_entity = game_state_data["result"][0]
         if "hotline_miami_like::ai::game_state::GameState" not in game_state_entity.get("components", {}):
             print("Warning: GameState entity missing GameState component")
@@ -166,18 +155,7 @@
         # --- Parse Players ---
         players = {}
         if players_data.get("result"):
-            # print(f"DEBUG: Received {len(players_data['result'])} player entities from query.") # Optional debug print
             for entity_data in players_data["result"]:
-<<<<<<< HEAD
-                entity_id = entity_data.get("entity", {}).get("id", f"unknown_{time.time()}")
-                components = entity_data.get("components", {})
-
-                # We know Player component exists due to the filter, but check others
-                if "hotline_miami_like::player::spawn::Player" not in components:
-                     # This shouldn't happen with the filter, but good practice
-                     # print(f"DEBUG: Skipping entity {entity_id} because Player component missing despite filter?")
-                     continue
-=======
                 entity_id = entity_data.get("entity", {}).get(
                     "id", f"unknown_{time.time()}")  # Use entity ID or fallback
                 components = entity_data.get("components", {})
@@ -185,14 +163,11 @@
                 if "hotline_miami_like::player::spawn::Player" not in components \
                    or "bevy_rapier2d::dynamics::Velocity" not in components:
                     continue  # Skip if essential components missing
->>>>>>> f1675aaa
 
                 try:
                     player_comp = components["hotline_miami_like::player::spawn::Player"]
                     transform = components.get("bevy_transform::components::transform::Transform",
                                                {"translation": [0, 0, 0], "rotation": [0, 0, 0, 1]})
-<<<<<<< HEAD
-=======
                     rapier_velocity_comp = components.get(
                         "bevy_rapier2d::dynamics::Velocity", {})
                     velocity_vec = rapier_velocity_comp.get(
@@ -205,43 +180,16 @@
                             velocity_y = float(velocity_vec[1])
                         except (TypeError, ValueError):
                             pass
->>>>>>> f1675aaa
-
-                    # --- MODIFIED VELOCITY PARSING ---
-                    velocity_x, velocity_y = 0.0, 0.0 # Default velocity
-                    if "bevy_rapier2d::dynamics::Velocity" in components:
-                        rapier_velocity_comp = components["bevy_rapier2d::dynamics::Velocity"]
-                        velocity_vec = rapier_velocity_comp.get("linvel", [0.0, 0.0])
-                        if isinstance(velocity_vec, (list, tuple)) and len(velocity_vec) >= 2:
-                            try:
-                                velocity_x = float(velocity_vec[0])
-                                velocity_y = float(velocity_vec[1])
-                            except (TypeError, ValueError):
-                                # print(f"DEBUG: Could not parse linvel {velocity_vec} for player {entity_id}")
-                                pass # Keep default 0,0
-                        # else:
-                            # print(f"DEBUG: Unexpected linvel format {velocity_vec} for player {entity_id}")
-                    # else:
-                        # print(f"DEBUG: Player {entity_id} missing Velocity component, using default (0,0).") # Optional debug print
-                    # --- END OF MODIFIED VELOCITY PARSING ---
-
-
-                    # --- Rotation Parsing (no changes needed) ---
+
                     rotation = transform.get("rotation", [0, 0, 0, 1])
                     rotation_angle = 0.0
                     try:
-<<<<<<< HEAD
-                         q2, q3 = float(rotation[2]), float(rotation[3])
-                         if abs(q3) > 1e-9 or abs(q2) > 1e-9:
-=======
                         q2, q3 = float(rotation[2]), float(rotation[3])
                         if abs(q3) > 1e-9 or abs(q2) > 1e-9:  # Avoid atan2(0,0) -> NaN
->>>>>>> f1675aaa
                             rotation_angle = 2 * math.atan2(q2, q3)
                     except (IndexError, TypeError, ValueError):
                         pass
 
-                    # --- Create PlayerState Dict (no changes needed) ---
                     players[entity_id] = {
                         "position": (float(transform.get("translation", [0, 0, 0])[0]),
                                      float(transform.get("translation", [0, 0, 0])[1])),
@@ -257,15 +205,9 @@
                             components.get("hotline_miami_like::player::damagable::Damagable", {}).get(
                                 "health", 100.0)
                         ),
-<<<<<<< HEAD
-                        "inventory": [], # Placeholder
-                        "velocity": (velocity_x, velocity_y), # Use parsed or default velocity
-                        "animation_state": None, # Placeholder
-=======
                         "inventory": [],  # Placeholder
                         "velocity": (velocity_x, velocity_y),
                         "animation_state": None,  # Placeholder
->>>>>>> f1675aaa
                         "calculated_velocity": None,
                         "calculated_speed": None
                     }
@@ -276,9 +218,9 @@
                     print(
                         f"Components data: {json.dumps(components, indent=2)}")
                     print("-" * 20)
-                    continue # Skip this player on error
-
-        # --- Validate state structure (No changes needed) ---
+                    continue
+
+        # --- Validate state structure before creating object ---
         if not isinstance(raw_state.get("state"), list) or len(raw_state["state"]) != TOTAL_LAYERS:
             print(
                 f"Error: Invalid 'state' structure received: {raw_state.get('state')}")
@@ -287,7 +229,6 @@
             print(f"Error: Layers within 'state' are not all lists.")
             return None
 
-        # --- Return ParsedGameState (No changes needed) ---
         return ParsedGameState(
             floors=raw_state["state"][0],
             walls=raw_state["state"][1],
@@ -299,29 +240,17 @@
             players=players
         )
 
-<<<<<<< HEAD
-    # --- Exception Handling (No changes needed) ---
-    except requests.exceptions.RequestException: pass
-    except json.JSONDecodeError as e: print(f"Invalid JSON response: {str(e)}")
-=======
     except requests.exceptions.RequestException:  # Less verbose network error
         pass
     except json.JSONDecodeError as e:
         print(f"Invalid JSON response: {str(e)}")
->>>>>>> f1675aaa
     except Exception as e:
         print(f"Unexpected error in fetch_game_state: {str(e)}")
         traceback.print_exc()
 
     return None
 
-# ==============================================================================
-# == NO CHANGES ARE NEEDED BELOW THIS LINE for this specific fix             ==
-# == The rest of the code (update_calculated_velocity, display functions,   ==
-# == main loop) should work correctly with the output of this revised fetch ==
-# ==============================================================================
-
-# --- (Keep update_calculated_velocity function as is) ---
+
 def update_calculated_velocity(current_state: ParsedGameState,
                                # Renamed for clarity
                                previous_state_data: Optional[ParsedGameState],
@@ -345,6 +274,7 @@
 
                 calc_vx = delta_x / delta_time
                 calc_vy = delta_y / delta_time
+                # Avoid math domain error for sqrt(negative) if delta is huge/erroneous
                 calc_speed_sq = calc_vx**2 + calc_vy**2
                 calc_speed = math.sqrt(
                     calc_speed_sq) if calc_speed_sq >= 0 else 0.0
@@ -359,25 +289,14 @@
             current_player['calculated_speed'] = None
 
 
-# --- (Keep display functions as is) ---
+# --- Display Functions ---
+
 def print_player_details(player: PlayerState, player_id: Any):
     """Prints detailed information about a player."""
     reported_velocity = player.get('velocity', (0.0, 0.0))
     reported_speed = math.sqrt(
         reported_velocity[0]**2 + reported_velocity[1]**2)
 
-<<<<<<< HEAD
-    print(f"\nPlayer ID {player_id} ({player.get('character', PlayerCharacter.ORANGE).value}):")
-    pos = player.get('position', ('N/A', 'N/A'))
-    rot_deg = math.degrees(player.get('rotation', 0.0))
-    pos_str = f"({pos[0]:.1f}, {pos[1]:.1f})" if isinstance(pos, tuple) and len(pos) == 2 else f"{pos}"
-    print(f"  Position: {pos_str}")
-    print(f"  Rotation: {rot_deg:.1f}°")
-    print(f"  Device: {player.get('device', PlayerDevice.KEYBOARD).value}")
-    state_str = f"{'SHOOTING ' if player.get('is_shooting') else ''}" \
-                f"{'KICKING ' if player.get('is_kicking') else ''}" \
-                f"{'MOVING' if player.get('is_moving') else ''}"
-=======
     # Default character
     print(
         f"\nPlayer ID {player_id} ({player.get('character', PlayerCharacter.ORANGE).value}):")
@@ -394,7 +313,6 @@
                 f"{'KICKING ' if player.get('is_kicking') else ''}" \
                 f"{'MOVING' if player.get('is_moving') else ''}"  # Keep MOVING or empty
     # Show IDLE if no other state
->>>>>>> f1675aaa
     print(f"  State: {state_str.strip() if state_str.strip() else 'IDLE'}")
     print(f"  Health: {player.get('health', 0.0):.1f}")
     print(
@@ -412,10 +330,7 @@
 
     inv = player.get('inventory', [])
     if inv:
-<<<<<<< HEAD
-=======
         # Ensure items are strings
->>>>>>> f1675aaa
         print(f"  Inventory: {', '.join(map(str, inv))}")
 
 
@@ -429,14 +344,11 @@
        not hasattr(game_state, 'walls') or not game_state.walls or \
        not hasattr(game_state, 'floors') or not game_state.floors:
         return "Error: Invalid game state layers.\n"
+    # Further check if layers have content and are lists of lists
     if not isinstance(game_state.entities[0], list) or \
        not isinstance(game_state.walls[0], list) or \
        not isinstance(game_state.floors[0], list):
-<<<<<<< HEAD
-         return "Error: Map layers are not lists of lists.\n"
-=======
         return "Error: Map layers are not lists of lists.\n"
->>>>>>> f1675aaa
 
     map_pixel_height = len(game_state.entities)
     map_pixel_width = len(game_state.entities[0])
@@ -449,16 +361,13 @@
         row_str = ""
         for row_idx in range(height):
 
+            # Get cell content safely
             try:
                 entity = game_state.entities[col_idx][row_idx]
                 wall = game_state.walls[col_idx][row_idx]
                 floor = game_state.floors[col_idx][row_idx]
             except IndexError:
-<<<<<<< HEAD
-                 entity, wall, floor = '?', '?', '?'
-=======
                 entity, wall, floor = '?', '?', '?'  # Out of bounds somehow
->>>>>>> f1675aaa
 
             char_to_add = '?'
             if entity != 'Empty':
@@ -487,12 +396,10 @@
     print("Coordinates are in game units")
 
 
-# --- (Keep main loop as is) ---
+# --- Main Execution Loop ---
+
 if __name__ == "__main__":
-<<<<<<< HEAD
-=======
     # Correct variable name
->>>>>>> f1675aaa
     previous_game_state: Optional[ParsedGameState] = None
     previous_time: Optional[float] = None
     first_run = True
@@ -505,24 +412,15 @@
             current_time = time.monotonic()
 
             if current_game_state is None:
-<<<<<<< HEAD
-                if first_run:
-                     print("\nWaiting for game state from server...", end="\r")
-=======
                 if first_run:  # Only show waiting message if we haven't received anything yet
                     print("\nWaiting for game state from server...", end="\r")
                 # No need to reset previous_game_state here, keep the last known good one if available
->>>>>>> f1675aaa
                 time.sleep(0.5)
                 continue
             elif first_run:
                 print("Game state received. Starting updates...")
                 first_run = False
 
-<<<<<<< HEAD
-            delta_time = (current_time - previous_time) if previous_time is not None else 0.0
-            update_calculated_velocity(current_game_state, previous_game_state, delta_time)
-=======
             delta_time = (
                 current_time - previous_time) if previous_time is not None else 0.0
 
@@ -530,7 +428,6 @@
             update_calculated_velocity(
                 current_game_state, previous_game_state, delta_time)
             # *** ***
->>>>>>> f1675aaa
 
             os.system('cls' if os.name == 'nt' else 'clear')
             print_map_legend()
@@ -543,6 +440,7 @@
             if not current_game_state.players:
                 print("\nNo active players detected.")
             else:
+                # Sort players by ID for consistent order (optional)
                 sorted_player_ids = sorted(current_game_state.players.keys())
                 for player_id in sorted_player_ids:
                     player_data = current_game_state.players[player_id]
@@ -551,12 +449,8 @@
             print("\n=== Full Map View ===")
             print(show_ascii_map(current_game_state))
 
-<<<<<<< HEAD
-            previous_game_state = current_game_state
-=======
             # Update history for the next loop iteration
             previous_game_state = current_game_state  # Correct variable name used here
->>>>>>> f1675aaa
             previous_time = current_time
 
         except KeyboardInterrupt:
@@ -567,6 +461,7 @@
             print(f"Error: {str(e)}")
             traceback.print_exc()
             print(f"--------------------------")
+            # Don't reset state here, allow potential recovery on next fetch
             time.sleep(1.0)
 
         processing_time = time.monotonic() - start_time
